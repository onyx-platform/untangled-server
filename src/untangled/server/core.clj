(ns untangled.server.core
  (:require [datomic.api :as d]
            [untangled.server.protocol-support :as ps]
            [untangled.datomic.impl.seed :as seed]
            [untangled.datomic.protocols :as udb]
            [untangled.server.impl.components.web-server :as web-server]
            [untangled.server.impl.components.logger :as logger]
            [untangled.server.impl.components.handler :as handler]
            [untangled.server.impl.components.config :as config]
            [clojure.math.combinatorics :as combo]
            [com.stuartsierra.component :as component]))

;;;;;;;;;;;;;;;;;;;;;;;;;;;;;;;;;;;;;;;;;;;;;;;;;;;;;;;;;;;;
;; Mutation Helpers
;;;;;;;;;;;;;;;;;;;;;;;;;;;;;;;;;;;;;;;;;;;;;;;;;;;;;;;;;;;;

(defn arg-assertion [mutation & args]
  "The function will throw an assertion error if any args are nil."
  (assert (every? (comp not nil?) args) (str "All parameters to " mutation " mutation must be provided.")))

(defn transitive-join
  "Takes a map from a->b and a map from b->c and returns a map a->c."
  [a->b b->c]
  (reduce (fn [result k] (assoc result k (->> k (get a->b) (get b->c)))) {} (keys a->b)))

;;;;;;;;;;;;;;;;;;;;;;;;;;;;;;;;;;;;;;;;;;;;;;;;;;;;;;;;;;;;
;; Component Constructor Functions
;;;;;;;;;;;;;;;;;;;;;;;;;;;;;;;;;;;;;;;;;;;;;;;;;;;;;;;;;;;;

(defn make-web-server []
  (component/using
    (web-server/map->WebServer {})
    [:handler :config]))

(defn build-logger []
  (component/using
    (logger/map->Logger {})
    [:config]))

<<<<<<< HEAD
=======
(defn build-database
  "Build a database component. If you specify a config, then none will be injected. If you do not, then this component
  will expect there to be a `:config` component to inject."
  ([database-key config]
   (database/map->DatabaseComponent {:db-name database-key
                                     :config  {:value {:datomic config}}}))
  ([database-key]
   (component/using
     (database/map->DatabaseComponent {:db-name database-key})
     [:config :logger])))

>>>>>>> 078340b7
(defn raw-config
  "Creates a configuration component using the value passed in,
   it will NOT look for any config files."
  [value] (config/map->Config {:value value}))

(defn new-config
  "Create a new configuration component. It will load the application defaults from config/defaults.edn
   (using the classpath), then look for an override file in either:
   1) the file specified via the `config` system property
   2) the file at `config-path`
   and merge anything it finds there over top of the defaults.

   This function can override a number of the above defaults with the parameters:
   - `config-path`: The location of the disk-based configuration file.
   "
  [config-path]
  (config/map->Config {:config-path config-path}))


;;;;;;;;;;;;;;;;;;;;;;;;;;;;;;;;;;;;;;;;;;;;;;;;;;;;;;;;;;;;
;; Server Construction
;;;;;;;;;;;;;;;;;;;;;;;;;;;;;;;;;;;;;;;;;;;;;;;;;;;;;;;;;;;;

(defn make-untangled-server
  "Make a new untangled server.

  Parameters:
  *`config-path`        OPTIONAL, a string of the path to your configuration file on disk.
                        The system property -Dconfig=/path/to/conf can also be passed in from the jvm.

  *`components`         OPTIONAL, a map of Sierra component instances keyed by their desired names in the overall system component.
                        These additional components will merged with the untangled-server components to compose a new system component.

  *`parser`             REQUIRED, an om parser function for parsing requests made of the server. To report errors, the
                        parser must throw an ExceptionInfo with a map with keys `:status`, `:headers`, and `:body`.
                        This map will be converted into the response sent to the client.
                         
  *`parser-injections`  a vector of keywords which represent components which will be injected as the om parsing env.

  Returns a Sierra system component.
  "
  [& {:keys [config-path components parser parser-injections] :or {config-path "/usr/local/etc/untangled.edn"}}]
  {:pre [(some-> parser fn?)
         (or (nil? components) (map? components))
         (or (nil? parser-injections) (every? keyword? parser-injections))]}
  (let [handler (handler/build-handler parser parser-injections)
        built-in-components [:config (new-config config-path)
                             :logger (build-logger)
                             :handler handler
                             :server (make-web-server)]
        all-components (flatten (concat built-in-components components))]
    (apply component/system-map all-components)))

(defrecord Seeder [seed-data seed-result]
  component/Lifecycle
  (start [this]
    (let [dbs-to-seed (keys seed-data)
          tid-maps (reduce (fn [acc db-name]
                             (let [sd (ps/datomic-id->tempid (get seed-data db-name))
                                   db (get this db-name)
                                   conn (.get-connection db)
                                   tempid-map (seed/link-and-load-seed-data conn sd)]
                               (conj acc tempid-map)))
                     [] dbs-to-seed)
          pairwise-disjoint? (fn [maps]
                               (if (< (count maps) 2)
                                 true
                                 (let [all-keys (map (comp set keys) maps)
                                       pairs (combo/combinations all-keys 2)
                                       empty-pair? (fn [[ks1 ks2]]
                                                     (empty? (clojure.set/intersection ks1 ks2)))]
                                   (every? empty-pair? pairs))))]
      (assoc this :seed-result (and (pairwise-disjoint? tid-maps) (apply merge tid-maps)))))
  (stop [this]
    ;; You can't stop the seeder!
    this))

(defn make-seeder [seed-data]
  (component/using
    (map->Seeder {:seed-data seed-data})
    (vec (keys seed-data))))

(defn make-untangled-test-server
  [& {:keys [parser parser-injections components protocol-data]}]
  (let [handler (handler/build-handler parser parser-injections)
        seeder (make-seeder (:seed-data protocol-data))
        built-in-components [:config (new-config "config/test.edn")
                             :logger (build-logger)
                             :handler handler
                             :seeder seeder]
        all-components (flatten (concat built-in-components components))]
    (apply component/system-map all-components)))<|MERGE_RESOLUTION|>--- conflicted
+++ resolved
@@ -37,20 +37,6 @@
     (logger/map->Logger {})
     [:config]))
 
-<<<<<<< HEAD
-=======
-(defn build-database
-  "Build a database component. If you specify a config, then none will be injected. If you do not, then this component
-  will expect there to be a `:config` component to inject."
-  ([database-key config]
-   (database/map->DatabaseComponent {:db-name database-key
-                                     :config  {:value {:datomic config}}}))
-  ([database-key]
-   (component/using
-     (database/map->DatabaseComponent {:db-name database-key})
-     [:config :logger])))
-
->>>>>>> 078340b7
 (defn raw-config
   "Creates a configuration component using the value passed in,
    it will NOT look for any config files."
@@ -87,7 +73,7 @@
   *`parser`             REQUIRED, an om parser function for parsing requests made of the server. To report errors, the
                         parser must throw an ExceptionInfo with a map with keys `:status`, `:headers`, and `:body`.
                         This map will be converted into the response sent to the client.
-                         
+
   *`parser-injections`  a vector of keywords which represent components which will be injected as the om parsing env.
 
   Returns a Sierra system component.
